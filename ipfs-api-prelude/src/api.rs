--- conflicted
+++ resolved
@@ -2055,17 +2055,11 @@
     ///
     fn pubsub_sub<T>(
         &self,
-<<<<<<< HEAD
-        topic: &str,
-        discover: bool,
-    ) -> BoxStream<response::PubsubSubResponse, Self::Error> {
-=======
         topic: T,
-    ) -> Box<dyn Stream<Item = Result<response::PubsubSubResponse, Self::Error>> + Unpin>
+    ) -> BoxStream<response::PubsubSubResponse, Self::Error>
     where
         T: AsRef<[u8]>,
     {
->>>>>>> 9805587c
         impl_stream_api_response! {
             (self, request::PubsubSub { topic: topic.as_ref() }, None) => request_stream_json
         }
