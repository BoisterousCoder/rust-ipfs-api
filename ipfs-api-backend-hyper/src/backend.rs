--- conflicted
+++ resolved
@@ -87,7 +87,7 @@
         form: Option<multipart::Form<'static>>,
     ) -> Result<Self::HttpRequest, Error>
     where
-        Req: ApiRequest + Send,
+        Req: ApiRequest,
     {
         let url = req.absolute_url(&self.base)?;
 
@@ -113,11 +113,7 @@
         form: Option<multipart::Form<'static>>,
     ) -> Result<(StatusCode, Bytes), Self::Error>
     where
-<<<<<<< HEAD
-        Req: ApiRequest + Serialize + Send,
-=======
         Req: ApiRequest,
->>>>>>> af0430c7
     {
         let req = self.build_base_request(req, form)?;
         let res = self.client.request(req).await?;
